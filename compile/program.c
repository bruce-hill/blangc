// Logic for compile a file containing a Blang program
#include <assert.h>
#include <bhash.h>
#include <ctype.h>
#include <err.h>
#include <libgccjit.h>
#include <limits.h>
#include <stdint.h>

#include "../ast.h"
#include "../environment.h"
#include "../typecheck.h"
#include "../parse.h"
#include "../types.h"
#include "../util.h"
#include "../files.h"
#include "compile.h"
#include "libgccjit_abbrev.h"

main_func_t compile_file(gcc_ctx_t *ctx, jmp_buf *on_err, bl_file_t *f, ast_t *ast, bool debug, bool standalone, gcc_jit_result **result)
{
    env_t *env = new_environment(ctx, on_err, f, debug);

    bl_type_t *str_type = Type(ArrayType, .item_type=Type(CharType));
    gcc_type_t *gcc_string_t = bl_type_to_gcc(env, str_type);
    gcc_param_t* main_params[] = {
        gcc_new_param(env->ctx, NULL, gcc_type(env->ctx, INT), "argc"),
        gcc_new_param(env->ctx, NULL, gcc_get_ptr_type(gcc_string_t), "argv"),
    };
    // Reserved names that shouldn't be used unadorned by anything else:
    (void)fresh("main");
    (void)fresh("get_exports");
    (void)fresh("prepare_exports");

    if (standalone) {
        // Compile main() function
        const char *main_name = "main";
        gcc_func_t *main_func = gcc_new_func(
            ctx, NULL, GCC_FUNCTION_EXPORTED, gcc_type(ctx, INT),
            main_name, 2, main_params, 0);
        gcc_block_t *block = gcc_new_block(main_func, fresh("main"));

        // Set up `PROGRAM_NAME`
        gcc_lvalue_t *program_name = gcc_local(main_func, NULL, gcc_string_t, "PROGRAM_NAME");
        gcc_lvalue_t *name_lval = gcc_rvalue_dereference(gcc_param_as_rvalue(main_params[1]), NULL);
        gcc_assign(block, NULL, program_name, gcc_rval(name_lval));
        hashmap_set(env->bindings, intern_str("PROGRAM_NAME"),
                    new(binding_t, .rval=gcc_rval(program_name), .type=str_type));

        // Set up `args`
        bl_type_t *args_t = Type(ArrayType, .item_type=str_type);
        gcc_type_t *args_gcc_t = bl_type_to_gcc(env, args_t);
        gcc_func_t *arg_func = gcc_new_func(
            env->ctx, NULL, GCC_FUNCTION_IMPORTED, args_gcc_t, "arg_list", 2, (gcc_param_t*[]){
            gcc_new_param(env->ctx, NULL, gcc_type(env->ctx, INT), "argc"),
            gcc_new_param(env->ctx, NULL, gcc_get_ptr_type(gcc_string_t), "argv"),
            }, 0);

        gcc_lvalue_t *args = gcc_local(main_func, NULL, args_gcc_t, "args");
        hashmap_set(env->bindings, intern_str("args"), new(binding_t, .rval=gcc_rval(args), .type=args_t));
        gcc_rvalue_t *arg_list = gcc_callx(env->ctx, NULL, arg_func, 
                                           gcc_param_as_rvalue(main_params[0]),
                                           gcc_param_as_rvalue(main_params[1]));
        gcc_assign(block, NULL, args, arg_list);

        compile_statement(env, &block, ast);
        if (block)
            gcc_return(block, NULL, gcc_zero(ctx, gcc_type(ctx, INT)));
    } else {
        // Create the module loading function
        bl_file_t *type_file = bl_spoof_file("<load signature>", "[{path:@Char,signature:@Char,symbol:@Char,deref:Bool,docs:@Char}]");
        ast_t *type_ast = parse_type(type_file, env->on_err);
        bl_type_t *exports_t = parse_type_ast(env, type_ast);
        gcc_type_t *gcc_t = bl_type_to_gcc(env, exports_t);

        gcc_func_t *get_exports = gcc_new_func(ctx, NULL, GCC_FUNCTION_EXPORTED, gcc_t, "get_exports", 0, NULL, 0);
        gcc_block_t *block = gcc_new_block(get_exports, fresh("get_exports"));

        compile_statement(env, &block, ast);
        assert(block);

        gcc_lvalue_t *exports_var = gcc_local(get_exports, NULL, gcc_t, fresh("exports"));
        gcc_struct_t *gcc_struct = gcc_type_if_struct(gcc_t);

        int64_t num_exports = LIST_LEN(env->exports);
        bl_type_t *item_t = Match(exports_t, ArrayType)->item_type;
        gcc_func_t *alloc_func = hashmap_gets(env->global_funcs, "GC_malloc");
        gcc_rvalue_t *size = gcc_rvalue_from_long(env->ctx, gcc_type(env->ctx, SIZE), (long)(gcc_sizeof(env, item_t) * num_exports));
        gcc_type_t *gcc_item_ptr_t = bl_type_to_gcc(env, Type(PointerType, .pointed=item_t));
        gcc_assign(block, NULL, exports_var, gcc_struct_constructor(
                env->ctx, NULL, gcc_t, 2,
                (gcc_field_t*[]){gcc_get_field(gcc_struct, 0), gcc_get_field(gcc_struct, 2)}, // stride = 1
                (gcc_rvalue_t*[]){gcc_cast(env->ctx, NULL, gcc_callx(env->ctx, NULL, alloc_func, size), gcc_item_ptr_t),
                                  gcc_one(env->ctx, gcc_type(env->ctx, INT32))}));

        gcc_rvalue_t *items = gcc_rval(gcc_lvalue_access_field(exports_var, NULL, gcc_get_field(gcc_struct, 0)));
        gcc_lvalue_t *length_field = gcc_lvalue_access_field(exports_var, NULL, gcc_get_field(gcc_struct, 1));
        gcc_type_t *i32 = gcc_type(env->ctx, INT32);
        gcc_rvalue_t *one32 = gcc_one(env->ctx, i32);
        gcc_type_t *gcc_item_t = bl_type_to_gcc(env, item_t);
        gcc_struct_t *gcc_item_struct = gcc_type_if_struct(gcc_item_t);

        gcc_func_t *intern_str_func = hashmap_gets(env->global_funcs, "intern_str");
#define GC_STR(s) gcc_callx(env->ctx, NULL, intern_str_func, gcc_str(env->ctx, (s)))
        foreach (env->exports, exp, _) {
            // array.items[array.length] = item
            gcc_lvalue_t *item_home = gcc_array_access(env->ctx, NULL, items, gcc_rval(length_field));
            printf("Exporting: %s\n", (*exp)->qualified_name);
            istr_t sym_name;
            binding_t *b = (*exp)->binding;
            if (b->sym_name) {
                sym_name = b->sym_name;
                assert(sym_name);
            } else {
                // Create an exported global to make it visible:
                sym_name = fresh((*exp)->qualified_name);
                gcc_lvalue_t *lval = gcc_global(env->ctx, NULL, GCC_GLOBAL_EXPORTED, bl_type_to_gcc(env, b->type), sym_name);
                gcc_assign(block, NULL, lval, b->rval);
            }

            gcc_rvalue_t *deref = gcc_rvalue_from_long(env->ctx, gcc_type(env->ctx, BOOL), b->type->tag != FunctionType);
            gcc_rvalue_t *item_val = gcc_struct_constructor(
                env->ctx, NULL, gcc_item_t, 4,
                (gcc_field_t*[]){gcc_get_field(gcc_item_struct, 0), gcc_get_field(gcc_item_struct, 1), gcc_get_field(gcc_item_struct, 2), gcc_get_field(gcc_item_struct, 3)},
                (gcc_rvalue_t*[]){GC_STR((*exp)->qualified_name), GC_STR(type_to_string(b->type)), GC_STR(sym_name), deref});
            gcc_assign(block, NULL, item_home, item_val);

            // array.length += 1
            gcc_update(block, NULL, length_field, GCC_BINOP_PLUS, one32);
        }
#undef GC_STR

        // ast_t *debug = FakeAST(FunctionCall, .fn=FakeAST(Var, .name=intern_str("say")), .args=LIST(ast_t*, FakeAST(StringJoin, .children=LIST(ast_t*, FakeAST(StringLiteral, .str=intern_str("loaded"))))));
        // compile_statement(env, &block, debug);

        gcc_type_t *void_star = gcc_type(env->ctx, VOID_PTR);
        gcc_lvalue_t *stdout_var = gcc_jit_context_new_global(env->ctx, NULL, GCC_JIT_GLOBAL_IMPORTED, gcc_type(env->ctx, FILE_PTR), "stdout");
        gcc_func_t *print_fn = get_print_func(env, exports_t);
        gcc_type_t *hashmap_gcc_t = gcc_array_type(env->ctx, NULL, gcc_type(env->ctx, CHAR), sizeof(hashmap_t));
        gcc_lvalue_t *cycle_checker = gcc_local(get_exports, NULL, hashmap_gcc_t, fresh("rec"));
        gcc_assign(block, NULL, cycle_checker, gcc_array_constructor(env->ctx, NULL, hashmap_gcc_t, 0, NULL));
        gcc_eval(block, NULL,
                 gcc_callx(env->ctx, NULL, print_fn, 
                           gcc_rval(exports_var),
                           gcc_rval(stdout_var),
                           gcc_cast(env->ctx, NULL, gcc_lvalue_address(cycle_checker, NULL), void_star)));

        gcc_return(block, NULL, gcc_rval(exports_var));
    }

<<<<<<< HEAD
=======
    compile_block_statement(env, &block, ast);
    if (block)
        gcc_return(block, NULL, gcc_zero(ctx, gcc_type(ctx, INT)));
>>>>>>> b81fb862

    *result = gcc_compile(ctx);
    if (*result == NULL)
        compile_err(env, NULL, "Compilation failed");

    // Extract the generated code from "result".   
    main_func_t main_fn = standalone ? (main_func_t)gcc_jit_result_get_code(*result, "main") : NULL;
    return main_fn;
}

// vim: ts=4 sw=0 et cino=L2,l1,(0,W4,m1,\:0<|MERGE_RESOLUTION|>--- conflicted
+++ resolved
@@ -63,7 +63,7 @@
                                            gcc_param_as_rvalue(main_params[1]));
         gcc_assign(block, NULL, args, arg_list);
 
-        compile_statement(env, &block, ast);
+        compile_block_statement(env, &block, ast);
         if (block)
             gcc_return(block, NULL, gcc_zero(ctx, gcc_type(ctx, INT)));
     } else {
@@ -76,7 +76,7 @@
         gcc_func_t *get_exports = gcc_new_func(ctx, NULL, GCC_FUNCTION_EXPORTED, gcc_t, "get_exports", 0, NULL, 0);
         gcc_block_t *block = gcc_new_block(get_exports, fresh("get_exports"));
 
-        compile_statement(env, &block, ast);
+        compile_block_statement(env, &block, ast);
         assert(block);
 
         gcc_lvalue_t *exports_var = gcc_local(get_exports, NULL, gcc_t, fresh("exports"));
@@ -148,13 +148,6 @@
         gcc_return(block, NULL, gcc_rval(exports_var));
     }
 
-<<<<<<< HEAD
-=======
-    compile_block_statement(env, &block, ast);
-    if (block)
-        gcc_return(block, NULL, gcc_zero(ctx, gcc_type(ctx, INT)));
->>>>>>> b81fb862
-
     *result = gcc_compile(ctx);
     if (*result == NULL)
         compile_err(env, NULL, "Compilation failed");
