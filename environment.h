--- conflicted
+++ resolved
@@ -56,10 +56,6 @@
     gcc_ctx_t *ctx;
     bl_file_t *file;
     jmp_buf *on_err;
-<<<<<<< HEAD
-    hashmap_t *cmp_funcs; // type -> func
-=======
->>>>>>> b81fb862
     hashmap_t *bindings; // name -> binding_t
     hashmap_t *global_bindings; // name -> binding_t
     List(export_t*) exports; // Ordered list of exports
