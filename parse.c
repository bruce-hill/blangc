--- conflicted
+++ resolved
@@ -84,12 +84,9 @@
 static PARSER(parse_extern);
 static PARSER(parse_declaration);
 static PARSER(parse_doctest);
-<<<<<<< HEAD
 static PARSER(parse_use);
 static PARSER(parse_export);
-=======
 static PARSER(parse_ellipsis);
->>>>>>> 7c1cc828
 
 //
 // Print a parse error and exit (or use the on_err longjmp)
@@ -1567,12 +1564,8 @@
         assert(op_tightness[tag]);
 
         spaces(&pos);
-<<<<<<< HEAD
         ast_t *rhs = tag == Cast ? _parse_type(ctx, pos) : parse_term(ctx, pos);
-=======
-        ast_t *rhs = tag == Cast ? parse_type(ctx, pos) : parse_term(ctx, pos);
         if (!rhs && tag == Range) rhs = NewAST(ctx->file, pos, pos, Ellipsis);
->>>>>>> 7c1cc828
         if (!rhs) goto no_more_binops;
         pos = rhs->span.end;
         APPEND(terms, rhs);
