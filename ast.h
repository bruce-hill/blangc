#pragma once
#include <stdlib.h>
#include <stdint.h>
#include <stdbool.h>
#include <intern.h>

#include "libblang/list.h"
#include "span.h"
#include "util.h"

#define NewAST(_file, _start, _end, ast_tag, ...) (new(ast_t, .span.file=_file, .span.start=_start, .span.end=_end,\
                                                     .tag=ast_tag, .__data.ast_tag={__VA_ARGS__}))
#define FakeAST(ast_tag, ...) (new(ast_t, .tag=ast_tag, .__data.ast_tag={__VA_ARGS__}))
#define WrapAST(ast, ast_tag, ...) (new(ast_t, .span=(ast)->span, .tag=ast_tag, .__data.ast_tag={__VA_ARGS__}))
#define StringAST(ast, _str) WrapAST(ast, StringJoin, .children=LIST(ast_t*, WrapAST(ast, StringLiteral, .str=intern_str(_str))))

typedef enum {
    Unknown = 0,
    Nil, Bool, Var,
    Int, Num, Range, Char,
    StringLiteral, StringJoin, Interp,
    Declare, Assign,
    AddUpdate, SubtractUpdate, MultiplyUpdate, DivideUpdate,
    AndUpdate, OrUpdate,
    Add, Subtract, Multiply, Divide, Power, Modulus,
    And, Or, Xor,
    Equal, NotEqual, Greater, GreaterEqual, Less, LessEqual,
    Not, Negative, Len, Maybe,
    TypeOf, SizeOf,
    HeapAllocate, Dereference,
    Array, Table,
    FunctionDef, Lambda,
    FunctionCall, KeywordArg,
    Block,
    Do, Using, If, For, While, Repeat, When,
    Skip, Stop,
    Return,
    Fail,
    Extern,
    TypeArray, TypeTable, TypeStruct,
    TypeFunction, TypePointer, TypeOptional,
    TypeMeasure, TypeDSL, TypeTypeAST,
    Cast, Bitcast,
    Struct, StructDef, StructField,
    TaggedUnionDef, TypeTaggedUnion, TaggedUnionField,
    Index, FieldAccess,
    UnitDef, ConvertDef,
    Reduction,
    DocTest,
    Defer,
    With,
    Extend,
<<<<<<< HEAD
    Use,
    Export,
=======
    Ellipsis,
>>>>>>> 7c1cc828
} ast_tag_e;

#define NUM_AST_TAGS (Ellipsis + 1)

typedef struct ast_s ast_t;

typedef struct {
    ast_t *var, *tag, *body;
} ast_case_t;

struct ast_s {
    ast_tag_e tag;
    span_t span;
    union {
        struct {
        } Unknown;
        struct {
            ast_t *type;
        } Nil;
        struct {
            bool b;
        } Bool;
        struct {
            istr_t name;
        } Var;
        struct {
            int64_t i;
            uint8_t precision;
            istr_t units;
        } Int;
        struct {
            double n;
            uint8_t precision;
            istr_t units;
        } Num;
        struct {
            ast_t *first, *last, *step;
        } Range;
        struct {
            char c;
        } Char;
        struct {
            istr_t str;
        } StringLiteral;
        struct {
            istr_t dsl;
            List(ast_t*) children;
        } StringJoin;
        struct {
            istr_t name;
            ast_t *str;
        } DSL;
        struct {
            ast_t *value;
            bool labelled;
        } Interp;
        struct {
            ast_t *var, *value;
            bool is_global;
        } Declare;
        struct {
            List(ast_t*) targets;
            List(ast_t*) values;
        } Assign; 
        struct {
            ast_t *lhs, *rhs;
        } AddUpdate, SubtractUpdate, MultiplyUpdate, DivideUpdate,
            AndUpdate, OrUpdate,
            Add, Subtract, Multiply, Divide, Power, Modulus,
            And, Or, Xor,
            Equal, NotEqual, Greater, GreaterEqual, Less, LessEqual;
        struct {
            ast_t *value;
        } Not, Negative, Len, Maybe, TypeOf, SizeOf, HeapAllocate, Dereference;
        struct {
            ast_t *type;
            List(ast_t*) items;
        } Array;
        struct {
            ast_t *key_type, *value_type;
            List(ast_t*) items;
        } Table;
        struct {
            istr_t name;
            List(istr_t) arg_names;
            List(ast_t*) arg_types;
            List(ast_t*) arg_defaults;
            ast_t *ret_type;
            ast_t *body;
            bool is_exported;
            bool is_inline;
        } FunctionDef;
        struct {
            List(istr_t) arg_names;
            List(ast_t*) arg_types;
            ast_t *body;
        } Lambda;
        struct {
            ast_t *fn;
            List(ast_t*) args;
        } FunctionCall;
        struct {
            istr_t name;
            ast_t *arg;
        } KeywordArg;
        struct {
            List(ast_t*) statements;
        } Block;
        struct {
            istr_t label;
            ast_t *body, *else_body;
        } Do;
        struct {
            List(ast_t*) vars;
            ast_t *body;
        } Using;
        struct {
            ast_t *condition, *body, *else_body;
        } If;
        struct {
            ast_t *key, *value, *iter, *first, *body, *between, *empty;
        } For;
        struct {
            ast_t *condition, *body, *between;
        } While;
        struct {
            ast_t *body, *between;
        } Repeat;
        struct {
            ast_t *subject;
            List(ast_case_t) cases;
            ast_t *default_body;
        } When;
        struct {
            istr_t target;
        } Skip, Stop;
        struct {
            ast_t *value;
        } Return;
        struct {
            ast_t *message;
        } Fail;
        struct {
            istr_t name, bl_name;
            ast_t *type;
        } Extern;
        struct {
            ast_t *item_type;
        } TypeArray;
        struct {
            ast_t *key_type, *val_type;
        } TypeTable;
        struct {
            istr_t name;
            List(istr_t) member_names;
            List(ast_t*) member_types;
        } TypeStruct;
        struct {
            List(istr_t) arg_names;
            List(ast_t*) arg_types;
            ast_t *ret_type;
        } TypeFunction;
        struct {
            ast_t *pointed;
        } TypePointer;
        struct {
            ast_t *type;
        } TypeOptional;
        struct {
            ast_t *type;
            istr_t units;
        } TypeMeasure;
        struct {
            istr_t name;
        } TypeDSL;
        struct {
            ast_t *type;
        } TypeTypeAST;
        struct {
            ast_t *value, *type;
        } Cast, Bitcast;
        struct {
            ast_t *type;
            List(ast_t *) members;
            istr_t units;
        } Struct;
        struct {
            istr_t name;
            List(istr_t) field_names;
            List(ast_t*) field_types;
            List(ast_t*) field_defaults;
            List(ast_t*) definitions;
        } StructDef;
        struct {
            istr_t name;
            ast_t *value;
        } StructField;
        struct {
            istr_t name;
            List(istr_t) tag_names;
            List(int64_t) tag_values;
            List(ast_t *) tag_types;
        } TaggedUnionDef, TypeTaggedUnion;
        struct {
            istr_t name;
            ast_t *value;
        } TaggedUnionField;
        struct {
            ast_t *indexed, *index;
            bool unchecked;
        } Index;
        struct {
            ast_t *fielded;
            istr_t field;
        } FieldAccess;
        struct {
            ast_t *derived, *base;
        } UnitDef;
        struct {
            istr_t var;
            ast_t *source_type, *target_type, *body;
        } ConvertDef;
        struct {
            ast_t *iter, *combination, *fallback;
        } Reduction;
        struct {
            ast_t *expr;
            istr_t output;
        } DocTest;
        struct {
            ast_t *body;
        } Defer;
        struct {
            ast_t *var, *expr, *cleanup, *body;
        } With;
        struct {
            ast_t *type, *body;
        } Extend;
<<<<<<< HEAD
        struct {
            istr_t path;
        } Use;
        struct {
            List(istr_t) vars;
        } Export;
=======
        struct {} Ellipsis;
>>>>>>> 7c1cc828
    } __data;
};

const char *ast_to_str(ast_t *ast);

// vim: ts=4 sw=0 et cino=L2,l1,(0,W4,m1,\:0<|MERGE_RESOLUTION|>--- conflicted
+++ resolved
@@ -50,12 +50,9 @@
     Defer,
     With,
     Extend,
-<<<<<<< HEAD
     Use,
     Export,
-=======
     Ellipsis,
->>>>>>> 7c1cc828
 } ast_tag_e;
 
 #define NUM_AST_TAGS (Ellipsis + 1)
@@ -294,16 +291,13 @@
         struct {
             ast_t *type, *body;
         } Extend;
-<<<<<<< HEAD
         struct {
             istr_t path;
         } Use;
         struct {
             List(istr_t) vars;
         } Export;
-=======
         struct {} Ellipsis;
->>>>>>> 7c1cc828
     } __data;
 };
 
